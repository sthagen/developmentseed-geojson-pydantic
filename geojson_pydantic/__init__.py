--- conflicted
+++ resolved
@@ -11,20 +11,16 @@
     Polygon,
 )
 
-<<<<<<< HEAD
-version = "0.3.3"
+__version__ = "0.3.4"
 
 __all__ = [
-    'Feature',
-    'FeatureCollection',
-    'GeometryCollection',
-    'LineString',
-    'MultiLineString',
-    'MultiPoint',
-    'MultiPolygon',
-    'Point',
-    'Polygon'
-]
-=======
-__version__ = "0.3.4"
->>>>>>> e0de8ed2
+    "Feature",
+    "FeatureCollection",
+    "GeometryCollection",
+    "LineString",
+    "MultiLineString",
+    "MultiPoint",
+    "MultiPolygon",
+    "Point",
+    "Polygon",
+]